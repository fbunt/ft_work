import datetime as dt
import glob
import numpy as np
import os
import torch
import tqdm

from transforms import (
    AK_VIEW_TRANS,
    NH_VIEW_TRANS,
    N45_VIEW_TRANS,
    N45W_VIEW_TRANS,
)
import datahandling as dh


def get_year_str(ya, yb):
    if ya == yb:
        return str(ya)
    else:
        ya, yb = sorted([ya, yb])
        return f"{ya}-{yb}"


def build_tb_ds(path_groups, transform):
    dss = [
        dh.GridsStackDataset(
            [
                dh.NCDataset([f], "tb", transform=transform)
                for f in sorted(group)
            ]
        )
        for group in path_groups
    ]
    return torch.utils.data.ConcatDataset(dss)


def dataset_to_array(ds, dtype=float):
    n = len(ds)
    shape = (n, *ds[0].shape)
    ar = np.zeros(shape, dtype=dtype)
    for i, x in enumerate(tqdm.tqdm(ds, ncols=80, desc="DS to array")):
        ar[i] = x
    return ar


def get_n_dates(start_date, n):
    dates = []
    d = dt.date(start_date.year, start_date.month, start_date.day)
    delta = dt.timedelta(days=1)
    for i in range(n):
        dates.append(d)
        d += delta
    return dates


def get_missing_ratio(x):
    return np.isnan(x).sum() / x.size


def get_predecessor(x, i, missing):
    px = x[i].copy()
    count = np.zeros(px.shape, dtype=int)
    j = i - 1
    while missing.any():
        px[missing] = x[j, missing]
        count[missing] += 1
        missing = np.isnan(px)
        j -= 1
    idx = count != 0
    return px[idx], count[idx]


def get_successor(x, i, missing):
    sx = x[i].copy()
    count = np.zeros(sx.shape, dtype=int)
    j = i + 1
    if j >= len(x):
        j = 0
    while missing.any():
        sx[missing] = x[j, missing]
        count[missing] += 1
        missing = np.isnan(sx)
        j += 1
        if j >= len(x):
            j = 0
    idx = count != 0
    return sx[idx], count[idx]


def fill_gaps(x, missing_func=np.isnan):
    gap_filled = x.copy()
    for i in tqdm.tqdm(range(len(x)), ncols=80, desc="Gap fill"):
        gaps = missing_func(x[i])
        if not gaps.any():
            continue
        # count is how far the alg had to go to find a value
        # Get past value
        pred, pcount = get_predecessor(x, i, gaps)
        # Get future value
        succ, scount = get_successor(x, i, gaps)
        # Weighted mean
        total = pcount + scount
        # The predecessor/successor with the higher count should be weighted
        # less and the opposing weight should be 1 - w.
        pweight = 1 - (pcount / total)
        sweight = 1 - (scount / total)
        gap_filled[i][gaps] = (pweight * pred) + (sweight * succ)
    return gap_filled


def save_data(data_dict, out_dir, year_str, region):
    for fname, data in data_dict.items():
        name = fname.format(out_dir=out_dir, year_str=year_str, region=region)
        print(f"Saving to: '{name}'")
        np.save(name, data)


def is_neg_one(x):
    return x == -1


FMT_FILENAME_SNOW = "{out_dir}/snow_cover-{year_str}-{region}.npy"
FMT_FILENAME_SOLAR = "{out_dir}/solar_rad-AM-{year_str}-{region}.npy"
FMT_FILENAME_TB = "{out_dir}/tb-D-{year_str}-{region}.npy"
FMT_FILENAME_ERA_FT = "{out_dir}/era5-ft-am-{year_str}-{region}.npy"
FMT_FILENAME_ERA_T2M = "{out_dir}/era5-t2m-am-{year_str}-{region}.npy"
FMT_FILENAME_TB_VALID = "{out_dir}/tb_valid_mask-D-{year_str}-{region}.npy"


def prep(
    start_date,
    snow,
    solar,
    tb,
    era_ft,
    era_t2m,
    out_dir,
    region,
    drop_bad_days,
    missing_cutoff=0.6,
):
    out_dir = os.path.abspath(out_dir)
    n = len(solar)
    dates = np.array(get_n_dates(start_date, n))

    if drop_bad_days:
        # Filter out indices where specified ratio of Tb data is missing
        good_idxs = [
            i for i in range(n) if get_missing_ratio(tb[i]) < missing_cutoff
        ]
        bad_idxs = [
            i for i in range(n) if get_missing_ratio(tb[i]) >= missing_cutoff
        ]
    else:
        good_idxs = list(range(n))
        bad_idxs = []
    n = len(good_idxs)
    dropped_dates = dates[bad_idxs]
    dates = dates[good_idxs]
    snow = snow[good_idxs]
    solar = solar[good_idxs]
    tb = tb[good_idxs]
    era_ft = era_ft[good_idxs]
    era_t2m = era_t2m[good_idxs]
    tb = fill_gaps(tb)
    snow = np.round(fill_gaps(snow, missing_func=is_neg_one))
    nanmask = np.isnan(tb)
    # Only need one of the identical masks
    nanmask = nanmask[:, 0]
    vmask = ~nanmask

    start_year = dates[0].year
    end_year = dates[-1].year
    year_str = get_year_str(start_year, end_year)
    data_dict = {
        FMT_FILENAME_SNOW: snow,
        FMT_FILENAME_SOLAR: solar,
        FMT_FILENAME_TB: tb,
        FMT_FILENAME_ERA_FT: era_ft,
        FMT_FILENAME_ERA_T2M: era_t2m,
        FMT_FILENAME_TB_VALID: vmask,
    }
    save_data(data_dict, out_dir, year_str, region)
    with open(f"{out_dir}/date_map-{year_str}-{region}.csv", "w") as fd:
        for i, d in zip(good_idxs, dates):
            fd.write(f"{i},{d}\n")
    with open(f"{out_dir}/dropped_dates-{year_str}-{region}.csv", "w") as fd:
        for d in dropped_dates:
            fd.write(f"{d}\n")


AK = "ak"
NH = "nh"
N45 = "n45"
N45W = "n45w"
GL = "gl"
reg2trans = {
    AK: AK_VIEW_TRANS,
    NH: NH_VIEW_TRANS,
    N45: N45_VIEW_TRANS,
    N45W: N45W_VIEW_TRANS,
    GL: lambda x: x,
}
region = N45W
transform = reg2trans[region]

drop_bad_days = False
train_start_year = 2005
train_final_year = 2014
test_start_year = 2015
test_final_year = 2015

base_water_mask = np.load("../data/masks/ft_esdr_water_mask.npy")
out_dir = "../data/cleaned"

# Training data
print("Loading snow cover")
snow = dataset_to_array(
    torch.utils.data.ConcatDataset(
        [
            dh.NpyDataset(f"../data/snow/snow_cover_{y}.npy", transform)
            for y in range(train_start_year, train_final_year + 1)
        ]
    )
)
print("Loading solar")
solar = dataset_to_array(
    torch.utils.data.ConcatDataset(
        [
            dh.NpyDataset(f"../data/solar/solar_rad-daily-{y}.npy", transform)
            for y in range(train_start_year, train_final_year + 1)
        ]
    )
)
path_groups = [
    glob.glob(f"../data/tb/{y}/tb_{y}_F*_ML_D*.nc")
    for y in range(train_start_year, train_final_year + 1)
]
print("Loading tb")
tb = dataset_to_array(build_tb_ds(path_groups, transform))
print("Loading ERA")
<<<<<<< HEAD
era_ft = dataset_to_array(
    dl.ERA5BidailyFTDataset(
        [
            f"../data/era5/t2m/bidaily/era5-t2m-bidaily-{y}.nc"
            for y in range(train_start_year, train_final_year + 1)
        ],
        "t2m",
        "AM",
        other_mask=None,
        transform=transform,
    )
)
era_t2m = dataset_to_array(
    dl.ERA5BidailyDataset(
=======
era = dataset_to_array(
    dh.ERA5BidailyDataset(
>>>>>>> 3fdae2ab
        [
            f"../data/era5/t2m/bidaily/era5-t2m-bidaily-{y}.nc"
            for y in range(train_start_year, train_final_year + 1)
        ],
        "t2m",
        "AM",
        other_mask=None,
        transform=transform,
    )
)
prep(
    dt.date(train_start_year, 1, 1),
    snow,
    solar,
    tb,
    era_ft,
    era_t2m,
    out_dir,
    region,
    drop_bad_days,
)


# Validation data
print("Loading snow cover")
snow = dataset_to_array(
    dh.NpyDataset("../data/snow/snow_cover_2015.npy", transform)
)
print("Loading solar")
solar = dataset_to_array(
    dh.NpyDataset("../data/solar/solar_rad-daily-2015.npy", transform)
)
print("Loading tb")
tb = dataset_to_array(
    build_tb_ds([glob.glob("../data/tb/2015/tb_2015_F17_ML_D*.nc")], transform)
)
print("Loading ERA")
<<<<<<< HEAD
era_ft = dataset_to_array(
    dl.ERA5BidailyFTDataset(
        ["../data/era5/t2m/bidaily/era5-t2m-bidaily-2015.nc"],
        "t2m",
        "AM",
        other_mask=None,
        transform=transform,
    )
)
era_t2m = dataset_to_array(
    dl.ERA5BidailyDataset(
=======
era = dataset_to_array(
    dh.ERA5BidailyDataset(
>>>>>>> 3fdae2ab
        ["../data/era5/t2m/bidaily/era5-t2m-bidaily-2015.nc"],
        "t2m",
        "AM",
        other_mask=None,
        transform=transform,
    )
)
prep(
    dt.date(2015, 1, 1),
    snow,
    solar,
    tb,
    era_ft,
    era_t2m,
    out_dir,
    region,
    drop_bad_days,
)<|MERGE_RESOLUTION|>--- conflicted
+++ resolved
@@ -240,9 +240,8 @@
 print("Loading tb")
 tb = dataset_to_array(build_tb_ds(path_groups, transform))
 print("Loading ERA")
-<<<<<<< HEAD
 era_ft = dataset_to_array(
-    dl.ERA5BidailyFTDataset(
+    dh.ERA5BidailyFTDataset(
         [
             f"../data/era5/t2m/bidaily/era5-t2m-bidaily-{y}.nc"
             for y in range(train_start_year, train_final_year + 1)
@@ -254,11 +253,7 @@
     )
 )
 era_t2m = dataset_to_array(
-    dl.ERA5BidailyDataset(
-=======
-era = dataset_to_array(
     dh.ERA5BidailyDataset(
->>>>>>> 3fdae2ab
         [
             f"../data/era5/t2m/bidaily/era5-t2m-bidaily-{y}.nc"
             for y in range(train_start_year, train_final_year + 1)
@@ -296,9 +291,8 @@
     build_tb_ds([glob.glob("../data/tb/2015/tb_2015_F17_ML_D*.nc")], transform)
 )
 print("Loading ERA")
-<<<<<<< HEAD
 era_ft = dataset_to_array(
-    dl.ERA5BidailyFTDataset(
+    dh.ERA5BidailyFTDataset(
         ["../data/era5/t2m/bidaily/era5-t2m-bidaily-2015.nc"],
         "t2m",
         "AM",
@@ -307,11 +301,7 @@
     )
 )
 era_t2m = dataset_to_array(
-    dl.ERA5BidailyDataset(
-=======
-era = dataset_to_array(
     dh.ERA5BidailyDataset(
->>>>>>> 3fdae2ab
         ["../data/era5/t2m/bidaily/era5-t2m-bidaily-2015.nc"],
         "t2m",
         "AM",
