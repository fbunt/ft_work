from collections import namedtuple
from scipy.spatial import cKDTree as KDTree
from torch.utils.data import Subset
from torch.utils.tensorboard import SummaryWriter
import datetime as dt
import matplotlib.pyplot as plt
import matplotlib.ticker as tkr
import numpy as np
import os
import shutil
import stat
import torch
import torch.nn as nn
import tqdm

from dataloading import (
    ComposedDataset,
    GridsStackDataset,
    IndexEchoDataset,
    NpyDataset,
    RepeatDataset,
    SingleValueGridDataset,
)
from model import (
    LABEL_FROZEN,
    LABEL_OTHER,
    LABEL_THAWED,
    UNet,
    local_variation_loss,
)
from transforms import (
    AK_VIEW_TRANS,
    N45_VIEW_TRANS,
    N45W_VIEW_TRANS,
    NH_VIEW_TRANS,
)
from utils import FT_CMAP
from validate import (
    RETRIEVAL_MIN,
    WMOValidationPointFetcher,
    WMOValidator,
    ft_model_zero_threshold,
    get_nearest_flat_idxs_and_values,
)
from validation_db_orm import get_db_session
import ease_grid as eg


def load_dates(path):
    dates = []
    with open(path) as fd:
        for line in fd:
            i, ds = line.strip().split(",")
            dates.append(dt.date.fromisoformat(ds))
    return dates


def write_results(
    root,
    model,
    input_val_ds,
    era_val_ds,
    val_mask_ds,
    val_dates,
    config,
    device,
    land_mask,
    db,
    view_trans,
):
    os.makedirs(root, exist_ok=True)
    pred_plots = os.path.join(root, "pred_plots")
    if os.path.isdir(pred_plots):
        shutil.rmtree(pred_plots)
    os.makedirs(pred_plots)

    land_mask = land_mask.numpy()
    mpath = os.path.join(root, "model.pt")
    print(f"Saving model: '{mpath}'")
    torch.save(model.state_dict(), mpath)
    print("Generating predictions")
    pred = []
    for i, v in enumerate(tqdm.tqdm(input_val_ds, ncols=80)):
        p = torch.softmax(
            model(v.unsqueeze(0).to(device, dtype=torch.float)).detach(), 1
        )
        p = p.cpu().squeeze().numpy().argmax(0)
        p[..., ~land_mask] = LABEL_OTHER
        pred.append(p)
    pred = np.array(pred)
    ppath = os.path.join(root, "pred.npy")
    print(f"Saving predictions: '{ppath}'")
    np.save(ppath, pred)

    # Validate against ERA5
    print("Validating against ERA5")
    if config.val_use_valid_mask:
        masked_pred = [
            p[land_mask & vmask] for p, vmask in zip(pred, val_mask_ds)
        ]
        era = [
            v.argmax(0)[land_mask & vmask]
            for v, vmask in zip(era_val_ds, val_mask_ds)
        ]
    else:
        masked_pred = [p[land_mask] for p in pred]
        era = [v.argmax(0)[land_mask] for v in era_val_ds]
    era_acc = np.array(
        [(p == e).sum() / p.size for p, e in zip(masked_pred, era)]
    )
    era_acc *= 100
    # Validate against AWS DB
    pf = WMOValidationPointFetcher(db, RETRIEVAL_MIN)
    elon, elat = [view_trans(i) for i in eg.v1_get_full_grid_lonlat(eg.ML)]
    aws_val = WMOValidator(pf)
    if config.val_use_valid_mask:
        mask = (land_mask & vmask for vmask in val_mask_ds)
    else:
        mask = land_mask
    aws_acc = aws_val.validate_bounded(
        pred,
        val_dates,
        elon,
        elat,
        mask,
        show_progress=True,
        variable_mask=config.val_use_valid_mask,
    )
    aws_acc *= 100
    acc_file = os.path.join(root, "acc.csv")
    with open(acc_file, "w") as fd:
        for d, ae, aa in zip(val_dates, era_acc, aws_acc):
            fd.write(f"{d},{ae},{aa}\n")
    # ERA
    plt.figure()
    plt.plot(val_dates, era_acc, lw=1, label="ERA5")
    plt.ylim(0, 100)
    plt.title(f"ERA Accuracy: {era_acc.mean():.3}%")
    plt.xlabel("Date")
    plt.ylabel("Accuracy (%)")
    plt.gca().yaxis.set_minor_locator(tkr.MultipleLocator(5))
    plt.grid(True, which="both", alpha=0.7, lw=0.5, ls=":")
    plt.savefig(os.path.join(root, "acc_era_plot.png"), dpi=300)
    # AWS
    plt.figure()
    plt.plot(val_dates, aws_acc, lw=1, label="AWS")
    plt.ylim(0, 100)
    plt.title(f"AWS Accuracy: {aws_acc.mean():.3}%")
    plt.xlabel("Date")
    plt.ylabel("Accuracy (%)")
    plt.gca().yaxis.set_minor_locator(tkr.MultipleLocator(5))
    plt.grid(True, which="both", alpha=0.7, lw=0.5, ls=":")
    plt.savefig(os.path.join(root, "acc_aws_plot.png"), dpi=300)
    # Both
    plt.figure()
    plt.plot(val_dates, era_acc, lw=1, label="ERA5")
    plt.plot(val_dates, aws_acc, lw=1, label="AWS")
    plt.ylim(0, 100)
    plt.legend(loc=0)
    plt.title(
        f"Mean Accuracy: ERA: {era_acc.mean():.3}% AWS: {aws_acc.mean():.3}"
    )
    plt.xlabel("Date")
    plt.ylabel("Accuracy (%)")
    plt.gca().yaxis.set_minor_locator(tkr.MultipleLocator(5))
    plt.grid(True, which="both", alpha=0.7, lw=0.5, ls=":")
    plt.savefig(os.path.join(root, "acc_plot.png"), dpi=300)
    plt.close()
    # Save prediction plots
    print(f"Creating prediction plots: '{pred_plots}'")
    pfmt = os.path.join(pred_plots, "{:03}.png")
    for i, p in enumerate(tqdm.tqdm(pred, ncols=80)):
        plt.figure()
        plt.imshow(p, cmap=FT_CMAP, vmin=LABEL_FROZEN, vmax=LABEL_OTHER)
        plt.title(f"Day: {i + 1}")
        plt.tight_layout(pad=2)
        plt.savefig(pfmt.format(i + 1), dpi=400)
        plt.close()


def aws_loss_func(batch_pred_logits, batch_idxs, batch_labels, config, device):
    loss = 0.0
    for pred, flat_idxs, labels in zip(
        batch_pred_logits, batch_idxs, batch_labels
    ):
        if not sum(flat_idxs.size()):
            continue
        # Add batch dim to left and flatten the (H, W) dims
        pred = pred.view(1, config.n_classes, -1)
        # Index in with indices corresponding to AWS stations
        pred = pred[..., flat_idxs]
        labels = labels.unsqueeze(0).to(device)
        loss += torch.nn.functional.cross_entropy(pred, labels)
    return loss


def get_aws_data(
    dates_path, masks_path, db_path, land_mask, transform, ret_type, config
):
    train_dates = load_dates(dates_path)
    mask_ds = NpyDataset(masks_path)
    db = get_db_session(db_path)
    aws_pf = WMOValidationPointFetcher(db, retrieval_type=ret_type)
    lon, lat = [transform(i) for i in eg.v1_get_full_grid_lonlat(eg.ML)]
    tree = KDTree(np.array(list(zip(lon.ravel(), lat.ravel()))))
    geo_bounds = [
        lon.min(),
        lon.max(),
        lat.min(),
        lat.max(),
    ]
    valid_flat_idxs = []
    aws_labels = []
    use_valid_mask = config.aws_use_valid_mask
    for d, mask in tqdm.tqdm(
        zip(train_dates, mask_ds),
        ncols=80,
        total=len(train_dates),
        desc="Loading AWS",
    ):
        vpoints, vtemps = aws_pf.fetch_bounded(d, geo_bounds)
        vft = ft_model_zero_threshold(vtemps).astype(int)
        if use_valid_mask:
            mask = mask & land_mask
        else:
            mask = land_mask
        # The set of valid indices
        valid_idxs = set(np.nonzero(mask.ravel())[0])
        idxs, vft = get_nearest_flat_idxs_and_values(
            tree, vpoints, vft, valid_idxs
        )
        valid_flat_idxs.append(torch.tensor(idxs).long())
        aws_labels.append(torch.tensor(vft))
    db.close()
    return list(zip(valid_flat_idxs, aws_labels))


def normalize(x):
    if len(x.shape) < 4:
        return (x - x.mean()) / x.std()
    else:
        x = x.copy()
        for i in range(x.shape[1]):
            sub = x[:, i]
            x[:, i] = (sub - sub.mean()) / sub.std()
        return x


def build_day_of_year_ds(dates_path, shape, config):
    dates = load_dates(dates_path)
    doys = np.array([d.timetuple().tm_yday for d in dates], dtype=float)
    if config.normalize:
        doys = normalize(doys)
    ds = SingleValueGridDataset(doys, shape)
    return ds


def build_input_dataset(
    config,
    tb_path,
    dem,
    land_mask,
    latitude_grid,
    date_map_path,
    date_ds_shape,
    solar_path,
):
    datasets = []
    tb_ds = np.load(tb_path)
    if config.normalize:
        tb_ds = normalize(tb_ds)
    tb_ds = NpyDataset(tb_ds)
    reduced_indices = list(range(1, len(tb_ds)))
    # Land channel
    if config.use_land_mask:
        ds = RepeatDataset(land_mask, len(tb_ds))
        if config.use_prior_day:
            ds = Subset(ds, reduced_indices)
        datasets.append(ds)
    # DEM channel
    if config.use_dem:
        dem_channel = torch.tensor(dem).float()
        if config.normalize:
            dem_channel = normalize(dem_channel)
        ds = RepeatDataset(dem_channel, len(tb_ds))
        if config.use_prior_day:
            ds = Subset(ds, reduced_indices)
        datasets.append(ds)
    # Latitude channel
    if config.use_latitude:
        if config.normalize:
            latitude_grid = normalize(latitude_grid)
        ds = RepeatDataset(latitude_grid, len(tb_ds))
        if config.use_prior_day:
            ds = Subset(ds, reduced_indices)
        datasets.append(ds)
    # Day of year channel
    if config.use_day_of_year:
        ds = build_day_of_year_ds(date_map_path, date_ds_shape, config)
        if config.use_prior_day:
            ds = Subset(ds, reduced_indices)
        datasets.append(ds)
    # Solar radiation channel
    if config.use_solar:
        ds = np.load(solar_path)
        if config.normalize:
            ds = normalize(ds)
        ds = NpyDataset(ds)
        if config.use_prior_day:
            ds = Subset(ds, reduced_indices)
        datasets.append(ds)
    # Prior day Tb channels
    if config.use_prior_day:
        ds = Subset(tb_ds, list(range(0, len(tb_ds) - 1)))
        datasets.append(ds)
    # Tb channels
    if config.use_prior_day:
        tb_ds = Subset(tb_ds, reduced_indices)
    datasets.append(tb_ds)
    return GridsStackDataset(datasets)


def combine_loss(era_loss, aws_loss, lv_loss, config):
    loss = 0
    if not config.use_relative_weights:
        loss += era_loss * config.era_weight
        loss += aws_loss * config.aws_loss_weight
        loss += lv_loss * config.lv_reg_weight
    return loss


def _validate_relative_weights(*weights):
    assert sum(weights) == 1.0, "Relative weights must sum to 1.0"


Config = namedtuple(
    "Config",
    (
        "in_chan",
        "n_classes",
        "depth",
        "base_filters",
        "epochs",
        "batch_size",
        "batch_shuffle",
        "drop_last",
        "learning_rate",
        "lr_gamma",
        "aws_use_valid_mask",
        "val_use_valid_mask",
        "optimizer",
        "normalize",
        "use_land_mask",
        "use_dem",
        "use_latitude",
        "use_day_of_year",
        "use_solar",
        "use_prior_day",
        "region",
        "l2_reg_weight",
        "era_weight",
        "aws_loss_weight",
        "land_reg_weight",
        "lv_reg_weight",
        "use_relative_weights",
        "era_rel_weight",
        "aws_rel_weight",
        "land_rel_weight",
    ),
)


# Region codes
AK = "ak"
N45 = "n45"
N45W = "n45w"
NH = "nh"

region_to_trans = {
    AK: AK_VIEW_TRANS,
    N45: N45_VIEW_TRANS,
    N45W: N45W_VIEW_TRANS,
    NH: NH_VIEW_TRANS,
}

config = Config(
    # Base channels:
    #  * tb: 5
    in_chan=15,
    n_classes=2,
    depth=4,
    base_filters=64,
    epochs=50,
    batch_size=16,
    batch_shuffle=False,
    drop_last=False,
    learning_rate=5e-4,
    lr_gamma=0.89,
    aws_use_valid_mask=False,
    val_use_valid_mask=False,
    optimizer=torch.optim.Adam,
    normalize=True,
    # 1 channel
<<<<<<< HEAD
    use_dem=True,
=======
    use_land_mask=True,
    # 1 channel
    use_dem=False,
>>>>>>> 408c94e5
    # 1 channel
    use_latitude=True,
    # 1 channel
    use_day_of_year=True,
    # 1 channel
    use_solar=True,
    # 5 channels
<<<<<<< HEAD
    use_prior_day=True,
=======
    use_prior_day=False,
>>>>>>> 408c94e5
    region=N45W,
    l2_reg_weight=1e-2,
    era_weight=1e0,
    aws_loss_weight=5e-2,
    land_reg_weight=1e-4,
    lv_reg_weight=5e-2,
    use_relative_weights=False,
    era_rel_weight=0.70,
    aws_rel_weight=0.05,
    land_rel_weight=0.25,
)
device = torch.device("cuda" if torch.cuda.is_available() else "cpu")
if config.use_relative_weights:
    _validate_relative_weights(
        config.era_rel_weight, config.aws_rel_weight, config.land_rel_weight
    )

transform = region_to_trans[config.region]
base_water_mask = np.load("../data/masks/ft_esdr_water_mask.npy")
water_mask = torch.tensor(transform(base_water_mask))
land_mask = ~water_mask
land_mask_np = land_mask.numpy()
land_channel = torch.tensor(land_mask_np).float()
dem_channel = torch.tensor(transform(np.load("../data/z/dem.npy"))).float()
elon, elat = eg.v1_get_full_grid_lonlat(eg.ML)
lat_channel = torch.tensor(transform(elat)).float()
data_grid_shape = land_mask_np.shape

# AWS
aws_data = get_aws_data(
    f"../data/cleaned/date_map-2007-2010-{config.region}.csv",
    f"../data/cleaned/tb_valid_mask-D-2007-2010-{config.region}.npy",
    "../data/dbs/wmo_gsod.db",
    land_mask_np,
    transform,
    RETRIEVAL_MIN,
    config,
)
# Input dataset creation
input_ds = build_input_dataset(
    config,
    f"../data/cleaned/tb-D-2007-2010-{config.region}.npy",
    transform(np.load("../data/z/dem.npy")),
    land_channel,
    lat_channel,
    f"../data/cleaned/date_map-2007-2010-{config.region}.csv",
    data_grid_shape,
    f"../data/cleaned/solar_rad-AM-2007-2010-{config.region}.npy",
)
# Validation dataset
era_ds = NpyDataset(
    f"../data/cleaned/era5-t2m-am-2007-2010-{config.region}.npy"
)
if config.use_prior_day:
    era_ds = Subset(era_ds, list(range(1, len(input_ds) + 1)))
idx_ds = IndexEchoDataset(len(input_ds))
ds = ComposedDataset([idx_ds, input_ds, era_ds])
dataloader = torch.utils.data.DataLoader(
    ds,
    batch_size=config.batch_size,
    shuffle=config.batch_shuffle,
    drop_last=config.drop_last,
)

model = UNet(
    config.in_chan,
    config.n_classes,
    depth=config.depth,
    base_filter_bank_size=config.base_filters,
)
model.to(device)
opt = config.optimizer(
    model.parameters(),
    lr=config.learning_rate,
    weight_decay=config.l2_reg_weight,
)
sched = torch.optim.lr_scheduler.StepLR(opt, 1, config.lr_gamma)

# Create run dir and fill with info
stamp = str(dt.datetime.now()).replace(" ", "-")
run_dir = f"../runs/{stamp}"
os.makedirs(run_dir, exist_ok=True)
# Dump configuration info
with open(os.path.join(run_dir, "config"), "w") as fd:
    fd.write(f"{config}\n")
log_dir = os.path.join(run_dir, "logs")
writer = SummaryWriter(log_dir)
show_log_sh = os.path.join(run_dir, "show_log.sh")
# Create script to view logs
with open(show_log_sh, "w") as fd:
    fd.write("#!/usr/bin/env bash\n")
    fd.write(f"tensorboard --logdir {os.path.abspath(log_dir)}\n")
    fd.flush()
st = os.stat(show_log_sh)
os.chmod(show_log_sh, st.st_mode | stat.S_IXUSR)

criterion = nn.CrossEntropyLoss()
iters = 0
for epoch in range(config.epochs):
    writer.add_scalar(
        "learning_rate", next(iter(opt.param_groups))["lr"], epoch
    )
    it = tqdm.tqdm(
        enumerate(dataloader),
        ncols=80,
        total=len(dataloader),
        desc=f"Epoch: {epoch + 1}/{config.epochs}",
    )
    for i, (ds_idxs, input_data, label) in it:
        step = (epoch * len(dataloader)) + i
        input_data = input_data.to(device, dtype=torch.float)
        # Compress 1-hot encoding to single channel
        label = label.argmax(dim=1).to(device)
        # valid_mask = valid_mask.to(device)

        model.train()
        model.zero_grad()
        log_class_prob = model(input_data)
        class_prob = torch.softmax(log_class_prob, 1)

        #
        # ERA
        #
        era_loss = criterion(
            log_class_prob[..., land_mask], label[..., land_mask]
        )
        writer.add_scalar("CE Loss", era_loss.item(), step)
        #
        # AWS loss
        #
        batch_aws_data = [aws_data[j] for j in ds_idxs]
        batch_aws_flat_idxs = [v[0] for v in batch_aws_data]
        batch_aws_labels = [v[1] for v in batch_aws_data]
        aws_loss = aws_loss_func(
            log_class_prob,
            batch_aws_flat_idxs,
            batch_aws_labels,
            config,
            device,
        )
        writer.add_scalar("AWS Loss", aws_loss.item(), step)
        #
        # Local variation
        #
        # Minimize high frequency variation
        lv_loss = local_variation_loss(class_prob)
        writer.add_scalar("LV Loss", lv_loss.item(), step)
        loss = combine_loss(era_loss, aws_loss, lv_loss, config)

        loss.backward()
        opt.step()

        writer.add_scalar("training_loss", loss.item(), step)
        iters += 1
    sched.step()
writer.close()
# Free up data for GC
input_ds = None
era_ds = None
idx_ds = None
ds = None
dataloader = None

# Validation
input_ds = build_input_dataset(
    config,
    f"../data/cleaned/tb-D-2015-{config.region}.npy",
    transform(np.load("../data/z/dem.npy")),
    land_channel,
    lat_channel,
    f"../data/cleaned/date_map-2015-{config.region}.csv",
    data_grid_shape,
    f"../data/cleaned/solar_rad-AM-2015-{config.region}.npy",
)
reduced_indices = list(range(1, len(input_ds) + 1))
era_ds = NpyDataset(f"../data/cleaned/era5-t2m-am-2015-{config.region}.npy")
val_mask_ds = NpyDataset(
    f"../data/cleaned/tb_valid_mask-D-2015-{config.region}.npy"
)
val_dates = load_dates(f"../data/cleaned/date_map-2015-{config.region}.csv")
if config.use_prior_day:
    era_ds = Subset(era_ds, reduced_indices)
    val_mask_ds = Subset(val_mask_ds, reduced_indices)
    val_dates = Subset(val_dates, reduced_indices)
write_results(
    run_dir,
    model,
    input_ds,
    era_ds,
    val_mask_ds,
    val_dates,
    config,
    device,
    land_mask,
    get_db_session("../data/dbs/wmo_gsod.db"),
    transform,
)<|MERGE_RESOLUTION|>--- conflicted
+++ resolved
@@ -401,13 +401,9 @@
     optimizer=torch.optim.Adam,
     normalize=True,
     # 1 channel
-<<<<<<< HEAD
-    use_dem=True,
-=======
     use_land_mask=True,
     # 1 channel
     use_dem=False,
->>>>>>> 408c94e5
     # 1 channel
     use_latitude=True,
     # 1 channel
@@ -415,11 +411,7 @@
     # 1 channel
     use_solar=True,
     # 5 channels
-<<<<<<< HEAD
     use_prior_day=True,
-=======
-    use_prior_day=False,
->>>>>>> 408c94e5
     region=N45W,
     l2_reg_weight=1e-2,
     era_weight=1e0,
